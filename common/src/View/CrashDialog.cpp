--- conflicted
+++ resolved
@@ -41,25 +41,14 @@
 
         void CrashDialog::Create(const IO::Path& reportPath, const IO::Path& mapPath, const IO::Path& logPath) {
             wxDialog::Create(nullptr, wxID_ANY, "Crash");
-<<<<<<< HEAD
-            
+
             QWidget* containerPanel = new QWidget(this);
             QWidget* headerPanel = new QWidget(containerPanel);
             QWidget* reportPanel = new QWidget(containerPanel);
             reportPanel->SetBackgroundColour(wxSystemSettings::GetColour(wxSYS_COLOUR_LISTBOX));
             reportPanel->SetForegroundColour(wxSystemSettings::GetColour(wxSYS_COLOUR_LISTBOXTEXT));
-            
+
             QLabel* header = new QLabel(headerPanel, wxID_ANY, "Crash Report");
-=======
-
-            wxPanel* containerPanel = new wxPanel(this);
-            wxPanel* headerPanel = new wxPanel(containerPanel);
-            wxPanel* reportPanel = new wxPanel(containerPanel);
-            reportPanel->SetBackgroundColour(wxSystemSettings::GetColour(wxSYS_COLOUR_LISTBOX));
-            reportPanel->SetForegroundColour(wxSystemSettings::GetColour(wxSYS_COLOUR_LISTBOXTEXT));
-
-            wxStaticText* header = new wxStaticText(headerPanel, wxID_ANY, "Crash Report");
->>>>>>> 25625af4
             header->SetFont(header->GetFont().Scale(1.5).Bold());
 
             auto* headerPanelSizer = new QVBoxLayout();
@@ -67,23 +56,13 @@
             headerPanelSizer->Add(header, wxSizerFlags().Border(wxLEFT | wxRIGHT, LayoutConstants::DialogOuterMargin));
             headerPanelSizer->addSpacing(LayoutConstants::DialogOuterMargin);
             headerPanel->SetSizer(headerPanelSizer);
-<<<<<<< HEAD
-            
+
             QLabel* text1 = new QLabel(reportPanel, wxID_ANY,
                                                    "TrenchBroom has crashed, but was able to save a crash report,\n"
                                                    "a log file and the current state of the map to the following locations.\n\n"
                                                    "Please create an issue report and upload all three files.");
-            
+
             QLabel* reportLabel = new QLabel(reportPanel, wxID_ANY, "Report");
-=======
-
-            wxStaticText* text1 = new wxStaticText(reportPanel, wxID_ANY,
-                                                   "TrenchBroom has crashed, but was able to save a crash report,\n"
-                                                   "a log file and the current state of the map to the following locations.\n\n"
-                                                   "Please create an issue report and upload all three files.");
-
-            wxStaticText* reportLabel = new wxStaticText(reportPanel, wxID_ANY, "Report");
->>>>>>> 25625af4
             reportLabel->SetFont(reportLabel->GetFont().Bold());
             QLabel* reportPathText = new QLabel(reportPanel, wxID_ANY, reportPath.asString());
 
@@ -93,29 +72,16 @@
 
             QLabel* logLabel = new QLabel(reportPanel, wxID_ANY, "Log");
             logLabel->SetFont(logLabel->GetFont().Bold());
-<<<<<<< HEAD
             QLabel* logPathText = new QLabel(reportPanel, wxID_ANY, logPath.asString());
-            
+
             QLabel* versionLabel = new QLabel(reportPanel, wxID_ANY, "Version");
             versionLabel->SetFont(versionLabel->GetFont().Bold());
             QLabel* versionText = new QLabel(reportPanel, wxID_ANY, "");// FIXME: getBuildVersion());
-            
+
             QLabel* buildLabel = new QLabel(reportPanel, wxID_ANY, "Build");
             buildLabel->SetFont(buildLabel->GetFont().Bold());
             QLabel* buildText = new QLabel(reportPanel, wxID_ANY,  "");// FIXME: getBuildIdStr());
-            
-=======
-            wxStaticText* logPathText = new wxStaticText(reportPanel, wxID_ANY, logPath.asString());
 
-            wxStaticText* versionLabel = new wxStaticText(reportPanel, wxID_ANY, "Version");
-            versionLabel->SetFont(versionLabel->GetFont().Bold());
-            wxStaticText* versionText = new wxStaticText(reportPanel, wxID_ANY, getBuildVersion());
-
-            wxStaticText* buildLabel = new wxStaticText(reportPanel, wxID_ANY, "Build");
-            buildLabel->SetFont(buildLabel->GetFont().Bold());
-            wxStaticText* buildText = new wxStaticText(reportPanel, wxID_ANY, getBuildIdStr());
-
->>>>>>> 25625af4
             wxGridBagSizer* reportPanelSizer = new wxGridBagSizer(LayoutConstants::NarrowVMargin, LayoutConstants::WideHMargin);
             reportPanelSizer->Add(text1,           wxGBPosition(0, 0), wxGBSpan(1, 2));
             reportPanelSizer->Add(1, 20,           wxGBPosition(1, 0), wxGBSpan(1, 2));
@@ -144,31 +110,17 @@
 
             wxButton* reportButton = new wxButton(this, wxID_APPLY, "Report");
             reportButton->Bind(wxEVT_BUTTON, &CrashDialog::OnReport, this);
-<<<<<<< HEAD
-            
+
             auto* buttonSizer = new QHBoxLayout();
             buttonSizer->AddStretchSpacer();
             buttonSizer->Add(reportButton, wxSizerFlags().CenterVertical().Border(wxLEFT | wxRIGHT, LayoutConstants::DialogOuterMargin));
             buttonSizer->Add(CreateButtonSizer(wxCLOSE));
-            
+
             auto* outerSizer = new QVBoxLayout();
             outerSizer->Add(containerPanel, wxSizerFlags().Expand());
             outerSizer->Add(wrapDialogButtonSizer(buttonSizer, this), 0, wxEXPAND);
-            
+
             setLayout(outerSizer);
-=======
-
-            wxSizer* buttonSizer = new wxBoxSizer(wxHORIZONTAL);
-            buttonSizer->AddStretchSpacer();
-            buttonSizer->Add(reportButton, wxSizerFlags().CenterVertical().Border(wxLEFT | wxRIGHT, LayoutConstants::DialogOuterMargin));
-            buttonSizer->Add(CreateButtonSizer(wxCLOSE));
-
-            wxSizer* outerSizer = new wxBoxSizer(wxVERTICAL);
-            outerSizer->Add(containerPanel, wxSizerFlags().Expand());
-            outerSizer->Add(wrapDialogButtonSizer(buttonSizer, this), 0, wxEXPAND);
-
-            SetSizerAndFit(outerSizer);
->>>>>>> 25625af4
         }
 
         void CrashDialog::OnReport(wxCommandEvent& event) {
