--- conflicted
+++ resolved
@@ -20,6 +20,7 @@
 #ifndef TrenchBroom_SnapBrushVerticesCommand
 #define TrenchBroom_SnapBrushVerticesCommand
 
+#include "TrenchBroom.h"
 #include "SharedPointer.h"
 #include "View/SnapshotCommand.h"
 
@@ -30,22 +31,11 @@
             static const CommandType Type;
             typedef std::shared_ptr<SnapBrushVerticesCommand> Ptr;
         private:
-<<<<<<< HEAD
             FloatType m_snapTo;
-            Model::Snapshot* m_snapshot;
-=======
-            size_t m_snapTo;
->>>>>>> d85da1b2
         public:
             static SnapBrushVerticesCommand::Ptr snap(FloatType snapTo);
         private:
-<<<<<<< HEAD
             explicit SnapBrushVerticesCommand(FloatType snapTo);
-        public:
-            ~SnapBrushVerticesCommand() override;
-=======
-            SnapBrushVerticesCommand(size_t snapTo);
->>>>>>> d85da1b2
         private:
             bool doPerformDo(MapDocumentCommandFacade* document) override;
             bool doIsRepeatable(MapDocumentCommandFacade* document) const override;
