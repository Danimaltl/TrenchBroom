/*
 Copyright (C) 2010-2017 Kristian Duske

 This file is part of TrenchBroom.

 TrenchBroom is free software: you can redistribute it and/or modify
 it under the terms of the GNU General Public License as published by
 the Free Software Foundation, either version 3 of the License, or
 (at your option) any later version.

 TrenchBroom is distributed in the hope that it will be useful,
 but WITHOUT ANY WARRANTY; without even the implied warranty of
 MERCHANTABILITY or FITNESS FOR A PARTICULAR PURPOSE.  See the
 GNU General Public License for more details.

 You should have received a copy of the GNU General Public License
 along with TrenchBroom. If not, see <http://www.gnu.org/licenses/>.
 */

#ifndef TrenchBroom_ViewEditor
#define TrenchBroom_ViewEditor

#include "View/ViewTypes.h"

#include <wx/panel.h>

#include <list>
#include <vector>

class wxCheckBox;
class QWidget;

namespace TrenchBroom {
    namespace Assets {
        class EntityDefinitionManager;
    }

    namespace Model {
        class EditorContext;
        class SmartTag;
    }

    namespace View {
        class PopupButton;
        class RadioGroup;
<<<<<<< HEAD
        
        class EntityDefinitionCheckBoxList : public QWidget {
=======

        class EntityDefinitionCheckBoxList : public wxPanel {
>>>>>>> 25625af4
        private:
            using CheckBoxList = std::vector<wxCheckBox*>;

            Assets::EntityDefinitionManager& m_entityDefinitionManager;
            Model::EditorContext& m_editorContext;

            CheckBoxList m_groupCheckBoxes;
            CheckBoxList m_defCheckBoxes;
        public:
<<<<<<< HEAD
            EntityDefinitionCheckBoxList(QWidget* parent, Assets::EntityDefinitionManager& entityDefinitionManager, Model::EditorContext& editorContext);
            
=======
            EntityDefinitionCheckBoxList(wxWindow* parent, Assets::EntityDefinitionManager& entityDefinitionManager, Model::EditorContext& editorContext);

>>>>>>> 25625af4
            void refresh();

            void OnGroupCheckBoxChanged(wxCommandEvent& event);
            void OnDefCheckBoxChanged(wxCommandEvent& event);
            void OnShowAllClicked(wxCommandEvent& event);
            void OnHideAllClicked(wxCommandEvent& event);
        private:
            void hideAll(bool hidden);
            void createGui();
        };
<<<<<<< HEAD
        
        class ViewEditor : public QWidget {
=======

        class ViewEditor : public wxPanel {
>>>>>>> 25625af4
        private:
            using CheckBoxList = std::vector<wxCheckBox*>;

            MapDocumentWPtr m_document;

            wxCheckBox* m_showEntityClassnamesCheckBox;

            wxCheckBox* m_showGroupBoundsCheckBox;
            wxCheckBox* m_showBrushEntityBoundsCheckBox;
            wxCheckBox* m_showPointEntityBoundsCheckBox;

            wxCheckBox* m_showPointEntitiesCheckBox;
            wxCheckBox* m_showPointEntityModelsCheckBox;

            EntityDefinitionCheckBoxList* m_entityDefinitionCheckBoxList;

            wxCheckBox* m_showBrushesCheckBox;
            CheckBoxList m_tagCheckBoxes;

            RadioGroup* m_renderModeRadioGroup;
            wxCheckBox* m_shadeFacesCheckBox;
            wxCheckBox* m_showFogCheckBox;
            wxCheckBox* m_showEdgesCheckBox;

            RadioGroup* m_entityLinkRadioGroup;
        public:
            ViewEditor(wxWindow* parent, MapDocumentWPtr document);
            ~ViewEditor() override;

            void OnShowEntityClassnamesChanged(wxCommandEvent& event);
            void OnShowGroupBoundsChanged(wxCommandEvent& event);
            void OnShowBrushEntityBoundsChanged(wxCommandEvent& event);
            void OnShowPointEntityBoundsChanged(wxCommandEvent& event);
            void OnShowPointEntitiesChanged(wxCommandEvent& event);
            void OnShowPointEntityModelsChanged(wxCommandEvent& event);
            void OnShowBrushesChanged(wxCommandEvent& event);
            void OnShowTagChanged(wxCommandEvent& event);
            void OnFaceRenderModeChanged(wxCommandEvent& event);
            void OnShadeFacesChanged(wxCommandEvent& event);
            void OnShowFogChanged(wxCommandEvent& event);
            void OnShowEdgesChanged(wxCommandEvent& event);
            void OnEntityLinkModeChanged(wxCommandEvent& event);
        private:
            void bindObservers();
            void unbindObservers();

            void documentWasNewedOrLoaded(MapDocument* document);
            void editorContextDidChange();
            void mapViewConfigDidChange();
            void entityDefinitionsDidChange();

            void createGui();

            wxWindow* createEntityDefinitionsPanel(wxWindow* parent);
            wxWindow* createEntitiesPanel(wxWindow* parent);
            wxWindow* createBrushesPanel(wxWindow* parent);
            void createTagFilter(wxWindow* parent);
            void createEmptyTagFilter(wxWindow* parent);
            void createTagFilter(wxWindow* parent, const std::list<Model::SmartTag>& tags);

<<<<<<< HEAD
            QWidget* createRendererPanel(QWidget* parent);
            
=======
            wxWindow* createRendererPanel(wxWindow* parent);

>>>>>>> 25625af4
            void refreshGui();
            void refreshEntityDefinitionsPanel();
            void refreshEntitiesPanel();
            void refreshBrushesPanel();
            void refreshRendererPanel();
        };
<<<<<<< HEAD
        
        class ViewPopupEditor : public QWidget {
=======

        class ViewPopupEditor : public wxPanel {
>>>>>>> 25625af4
        private:
            PopupButton* m_button;
            ViewEditor* m_editor;
        public:
            ViewPopupEditor(QWidget* parent, MapDocumentWPtr document);
        };
    }
}

#endif /* defined(TrenchBroom_ViewEditor) */<|MERGE_RESOLUTION|>--- conflicted
+++ resolved
@@ -43,13 +43,8 @@
     namespace View {
         class PopupButton;
         class RadioGroup;
-<<<<<<< HEAD
-        
+
         class EntityDefinitionCheckBoxList : public QWidget {
-=======
-
-        class EntityDefinitionCheckBoxList : public wxPanel {
->>>>>>> 25625af4
         private:
             using CheckBoxList = std::vector<wxCheckBox*>;
 
@@ -59,13 +54,8 @@
             CheckBoxList m_groupCheckBoxes;
             CheckBoxList m_defCheckBoxes;
         public:
-<<<<<<< HEAD
             EntityDefinitionCheckBoxList(QWidget* parent, Assets::EntityDefinitionManager& entityDefinitionManager, Model::EditorContext& editorContext);
-            
-=======
-            EntityDefinitionCheckBoxList(wxWindow* parent, Assets::EntityDefinitionManager& entityDefinitionManager, Model::EditorContext& editorContext);
 
->>>>>>> 25625af4
             void refresh();
 
             void OnGroupCheckBoxChanged(wxCommandEvent& event);
@@ -76,13 +66,8 @@
             void hideAll(bool hidden);
             void createGui();
         };
-<<<<<<< HEAD
-        
+
         class ViewEditor : public QWidget {
-=======
-
-        class ViewEditor : public wxPanel {
->>>>>>> 25625af4
         private:
             using CheckBoxList = std::vector<wxCheckBox*>;
 
@@ -143,26 +128,16 @@
             void createEmptyTagFilter(wxWindow* parent);
             void createTagFilter(wxWindow* parent, const std::list<Model::SmartTag>& tags);
 
-<<<<<<< HEAD
             QWidget* createRendererPanel(QWidget* parent);
-            
-=======
-            wxWindow* createRendererPanel(wxWindow* parent);
 
->>>>>>> 25625af4
             void refreshGui();
             void refreshEntityDefinitionsPanel();
             void refreshEntitiesPanel();
             void refreshBrushesPanel();
             void refreshRendererPanel();
         };
-<<<<<<< HEAD
-        
+
         class ViewPopupEditor : public QWidget {
-=======
-
-        class ViewPopupEditor : public wxPanel {
->>>>>>> 25625af4
         private:
             PopupButton* m_button;
             ViewEditor* m_editor;
