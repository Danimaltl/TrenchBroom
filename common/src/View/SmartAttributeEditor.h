/*
 Copyright (C) 2010-2017 Kristian Duske

 This file is part of TrenchBroom.

 TrenchBroom is free software: you can redistribute it and/or modify
 it under the terms of the GNU General Public License as published by
 the Free Software Foundation, either version 3 of the License, or
 (at your option) any later version.

 TrenchBroom is distributed in the hope that it will be useful,
 but WITHOUT ANY WARRANTY; without even the implied warranty of
 MERCHANTABILITY or FITNESS FOR A PARTICULAR PURPOSE.  See the
 GNU General Public License for more details.

 You should have received a copy of the GNU General Public License
 along with TrenchBroom.  If not, see <http://www.gnu.org/licenses/>.
 */

#ifndef TrenchBroom_SmartAttributeEditor
#define TrenchBroom_SmartAttributeEditor

#include "Model/ModelTypes.h"
#include "View/ViewTypes.h"

#include <QWidget>

namespace TrenchBroom {
    namespace View {
        class SmartAttributeEditor : public QWidget {
            Q_OBJECT
        private:
            View::MapDocumentWPtr m_document;

            Model::AttributeName m_name;
            Model::AttributableNodeList m_attributables;
            bool m_active;
        public:
            SmartAttributeEditor(QWidget* parent, View::MapDocumentWPtr document);
            virtual ~SmartAttributeEditor();

            bool usesName(const Model::AttributeName& name) const;
<<<<<<< HEAD
            
            void activate(const Model::AttributeName& name);
=======

            wxWindow* activate(wxWindow* parent, const Model::AttributeName& name);
>>>>>>> 25625af4
            void update(const Model::AttributableNodeList& attributables);
            void deactivate();
        protected:
            View::MapDocumentSPtr document() const;
            const Model::AttributeName& name() const;
            const Model::AttributableNodeList attributables() const;
            void addOrUpdateAttribute(const Model::AttributeValue& value);
        private:
<<<<<<< HEAD
=======
            wxWindow* createVisual(wxWindow* parent);
            void destroyVisual();
            void updateVisual(const Model::AttributableNodeList& attributables);

            virtual wxWindow* doCreateVisual(wxWindow* parent) = 0;
            virtual void doDestroyVisual() = 0;
>>>>>>> 25625af4
            virtual void doUpdateVisual(const Model::AttributableNodeList& attributables) = 0;
        };
    }
}

#endif /* defined(TrenchBroom_SmartAttributeEditor) */<|MERGE_RESOLUTION|>--- conflicted
+++ resolved
@@ -40,13 +40,8 @@
             virtual ~SmartAttributeEditor();
 
             bool usesName(const Model::AttributeName& name) const;
-<<<<<<< HEAD
-            
+
             void activate(const Model::AttributeName& name);
-=======
-
-            wxWindow* activate(wxWindow* parent, const Model::AttributeName& name);
->>>>>>> 25625af4
             void update(const Model::AttributableNodeList& attributables);
             void deactivate();
         protected:
@@ -55,15 +50,6 @@
             const Model::AttributableNodeList attributables() const;
             void addOrUpdateAttribute(const Model::AttributeValue& value);
         private:
-<<<<<<< HEAD
-=======
-            wxWindow* createVisual(wxWindow* parent);
-            void destroyVisual();
-            void updateVisual(const Model::AttributableNodeList& attributables);
-
-            virtual wxWindow* doCreateVisual(wxWindow* parent) = 0;
-            virtual void doDestroyVisual() = 0;
->>>>>>> 25625af4
             virtual void doUpdateVisual(const Model::AttributableNodeList& attributables) = 0;
         };
     }
