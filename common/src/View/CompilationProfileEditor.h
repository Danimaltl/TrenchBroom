/*
 Copyright (C) 2010-2017 Kristian Duske

 This file is part of TrenchBroom.

 TrenchBroom is free software: you can redistribute it and/or modify
 it under the terms of the GNU General Public License as published by
 the Free Software Foundation, either version 3 of the License, or
 (at your option) any later version.

 TrenchBroom is distributed in the hope that it will be useful,
 but WITHOUT ANY WARRANTY; without even the implied warranty of
 MERCHANTABILITY or FITNESS FOR A PARTICULAR PURPOSE.  See the
 GNU General Public License for more details.

 You should have received a copy of the GNU General Public License
 along with TrenchBroom. If not, see <http://www.gnu.org/licenses/>.
 */

#ifndef CompilationProfileEditor_h
#define CompilationProfileEditor_h

#include "View/ViewTypes.h"

#include <wx/panel.h>

class wxSimplebook;
class wxTextCtrl;

namespace TrenchBroom {
    namespace Model {
        class CompilationProfile;
    }

    namespace View {
        class AutoCompleteTextControl;
        class CompilationTaskList;
<<<<<<< HEAD
        
        class CompilationProfileEditor : public QWidget {
=======

        class CompilationProfileEditor : public wxPanel {
>>>>>>> 25625af4
        private:
            MapDocumentWPtr m_document;
            Model::CompilationProfile* m_profile;
            wxSimplebook* m_book;
            wxTextCtrl* m_nameTxt;
            AutoCompleteTextControl* m_workDirTxt;
            CompilationTaskList* m_taskList;
        public:
            CompilationProfileEditor(QWidget* parent, MapDocumentWPtr document);
            ~CompilationProfileEditor();
        private:
<<<<<<< HEAD
            QWidget* createEditorPage(QWidget* parent);
            
=======
            wxWindow* createEditorPage(wxWindow* parent);

>>>>>>> 25625af4
            void OnNameChanged(wxCommandEvent& event);
            void OnWorkDirChanged(wxCommandEvent& event);

            void OnAddTask(wxCommandEvent& event);
            void OnRemoveTask(wxCommandEvent& event);
            void OnMoveTaskUp(wxCommandEvent& event);
            void OnMoveTaskDown(wxCommandEvent& event);

            void OnUpdateAddTaskButtonUI(wxUpdateUIEvent& event);
            void OnUpdateRemoveTaskButtonUI(wxUpdateUIEvent& event);
            void OnUpdateMoveTaskUpButtonUI(wxUpdateUIEvent& event);
            void OnUpdateMoveTaskDownButtonUI(wxUpdateUIEvent& event);
        public:
            void setProfile(Model::CompilationProfile* profile);
        private:
            void profileWillBeRemoved();
            void profileDidChange();
            void refresh();
        };
    }
}

#endif /* CompilationProfileEditor_h */<|MERGE_RESOLUTION|>--- conflicted
+++ resolved
@@ -35,13 +35,8 @@
     namespace View {
         class AutoCompleteTextControl;
         class CompilationTaskList;
-<<<<<<< HEAD
-        
+
         class CompilationProfileEditor : public QWidget {
-=======
-
-        class CompilationProfileEditor : public wxPanel {
->>>>>>> 25625af4
         private:
             MapDocumentWPtr m_document;
             Model::CompilationProfile* m_profile;
@@ -53,13 +48,8 @@
             CompilationProfileEditor(QWidget* parent, MapDocumentWPtr document);
             ~CompilationProfileEditor();
         private:
-<<<<<<< HEAD
             QWidget* createEditorPage(QWidget* parent);
-            
-=======
-            wxWindow* createEditorPage(wxWindow* parent);
 
->>>>>>> 25625af4
             void OnNameChanged(wxCommandEvent& event);
             void OnWorkDirChanged(wxCommandEvent& event);
 
