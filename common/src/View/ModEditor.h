--- conflicted
+++ resolved
@@ -45,7 +45,6 @@
         private:
             MapDocumentWPtr m_document;
 
-<<<<<<< HEAD
             QListWidget* m_availableModList;
             QListWidget* m_enabledModList;
             QLineEdit* m_filterBox;
@@ -53,13 +52,7 @@
             QAbstractButton* m_removeModsButton;
             QAbstractButton* m_moveModUpButton;
             QAbstractButton* m_moveModDownButton;
-            
-=======
-            wxListBox* m_availableModList;
-            wxListBox* m_enabledModList;
-            wxSearchCtrl* m_filterBox;
 
->>>>>>> 25625af4
             StringList m_availableMods;
         public:
             ModEditor(QWidget* parent, MapDocumentWPtr document);
