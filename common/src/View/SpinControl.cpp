--- conflicted
+++ resolved
@@ -24,7 +24,6 @@
 
 namespace TrenchBroom {
     namespace View {
-<<<<<<< HEAD
         void SpinControl::stepBy(const int steps) {
             int sign = (steps > 0) ? 1 : -1;
 
@@ -38,301 +37,6 @@
             }
 
             qDebug("requested %d, doing %d", steps, newsteps);
-=======
-        wxIMPLEMENT_DYNAMIC_CLASS(SpinControlEvent, wxNotifyEvent)
-        SpinControlEvent::SpinControlEvent() :
-        wxNotifyEvent(wxEVT_NULL, wxID_ANY),
-        m_spin(true),
-        m_value(0.0) {}
-
-        SpinControlEvent::SpinControlEvent(wxEventType commandType, int winId, bool spin, double value) :
-        wxNotifyEvent(commandType, winId),
-        m_spin(spin),
-        m_value(value) {}
-
-        SpinControlEvent::SpinControlEvent(const SpinControlEvent& event) :
-        wxNotifyEvent(event),
-        m_spin(event.IsSpin()),
-        m_value(event.GetValue()) {}
-
-        bool SpinControlEvent::IsSpin() const {
-            return m_spin;
-        }
-
-        double SpinControlEvent::GetValue() const {
-            return m_value;
-        }
-
-        wxEvent* SpinControlEvent::Clone() const {
-            return new SpinControlEvent(*this);
-        }
-
-        SpinControl::SpinControl(wxWindow* parent, wxWindowID id, const wxPoint& pos, const wxSize& size, long style, const wxValidator& validator, const wxString& name) :
-        wxPanel(parent, id, pos, size, (style & ~wxBORDER_MASK) | wxBORDER_NONE, name),
-        m_text(nullptr),
-        m_spin(nullptr),
-        m_minValue(std::numeric_limits<double>::min()),
-        m_maxValue(std::numeric_limits<double>::max()),
-        m_regularIncrement(0.0),
-        m_shiftIncrement(0.0),
-        m_ctrlIncrement(0.0),
-        m_value(0.0),
-        m_minDigits(0),
-        m_maxDigits(0) { // m_digits must be different from 0 because it's being set to 0 below in the constructor
-            m_text = new wxTextCtrl(this, wxID_ANY, "", wxDefaultPosition, wxDefaultSize, wxTE_PROCESS_ENTER | wxTE_RIGHT);
-            m_spin = new wxSpinButton(this, wxID_ANY, wxDefaultPosition, wxDefaultSize, wxSP_VERTICAL);
-
-            m_text->SetSizeHints(wxDefaultCoord, wxDefaultCoord);
-            m_text->SetToolTip(GetToolTipText());
-
-            m_spin->SetToolTip(GetToolTipText());
-            m_spin->SetSizeHints(wxDefaultCoord, wxDefaultCoord);
-            m_spin->SetRange(-32000, 32000);
-
-            DoSetValue(m_value);
-            SetDigits(0, 0);
-
-            wxSizer* textSizer = new wxBoxSizer(wxVERTICAL);
-            textSizer->Add(m_text, 0, wxEXPAND);
-
-            wxSizer* sizer = new wxBoxSizer(wxHORIZONTAL);
-            sizer->Add(textSizer, 1, wxEXPAND
-#ifdef _WIN32
-                       | wxTOP | wxBOTTOM, 1
-#endif
-            );
-            sizer->Add(m_spin);
-            SetSizer(sizer);
-
-            SetInitialSize(size);
-            Move(pos);
-
-            Bind(wxEVT_MOUSEWHEEL, &SpinControl::OnMouseWheel, this);
-            m_text->Bind(wxEVT_MOUSEWHEEL, &SpinControl::OnMouseWheel, this);
-            m_spin->Bind(wxEVT_MOUSEWHEEL, &SpinControl::OnMouseWheel, this);
-
-            m_text->Bind(wxEVT_KEY_DOWN, &SpinControl::OnTextKeyDown, this);
-            m_text->Bind(wxEVT_COMMAND_TEXT_ENTER, &SpinControl::OnTextEnter, this);
-            m_text->Bind(wxEVT_SET_FOCUS, &SpinControl::OnTextSetFocus, this);
-            m_text->Bind(wxEVT_KILL_FOCUS, &SpinControl::OnTextKillFocus, this);
-            m_spin->Bind(wxEVT_SPIN_UP, &SpinControl::OnSpinButtonUp, this);
-            m_spin->Bind(wxEVT_SPIN_DOWN, &SpinControl::OnSpinButtonDown, this);
-
-            Bind(wxEVT_SET_FOCUS, &SpinControl::OnSetFocus, this);
-        }
-
-        double SpinControl::GetValue() const {
-            return m_value;
-        }
-
-        void SpinControl::SetValue(double doubleValue) {
-            if (InRange(doubleValue))
-                DoSetValue(doubleValue);
-        }
-
-        void SpinControl::SetValue(const wxString& textValue) {
-            double doubleValue;
-            if (textValue.ToDouble(&doubleValue) && InRange(doubleValue)) {
-                DoSetValue(doubleValue);
-            } else {
-                m_text->SetValue(textValue);
-                m_text->SetSelection(0, -1);
-                m_text->SetInsertionPointEnd();
-            }
-        }
-
-        void SpinControl::SetRange(double min, double max) {
-            assert(min < max);
-
-            m_minValue = min;
-            m_maxValue = max;
-
-            DoSetValue(AdjustToRange(m_value));
-        }
-
-        void SpinControl::SetIncrements(double regularIncrement, double shiftIncrement, double ctrlIncrement) {
-            m_regularIncrement = regularIncrement;
-            m_shiftIncrement = shiftIncrement;
-            m_ctrlIncrement = ctrlIncrement;
-        }
-
-        void SpinControl::SetDigits(unsigned int minDigits, unsigned int maxDigits) {
-            assert(minDigits <= maxDigits);
-            m_minDigits = minDigits;
-            m_maxDigits = maxDigits;
-
-            m_format.Clear();
-            m_format << "%." << m_maxDigits << "f";
-            DoSetValue(m_value);
-        }
-
-        void SpinControl::SetHint(const wxString& hint) {
-#if defined __APPLE__
-            m_text->SetHint(hint);
-#endif
-        }
-
-        bool SpinControl::Enable(bool enable) {
-            if (wxPanel::Enable(enable)) {
-                m_text->Enable(enable);
-                m_spin->Enable(enable);
-                return true;
-            }
-            return false;
-        }
-
-        void SpinControl::SetFocus() {
-            m_text->SetFocus();
-        }
-
-        wxSize SpinControl::DoGetBestSize() const {
-            wxSize spinSize = m_spin->GetBestSize();
-            wxSize textSize = m_text->GetBestSize();
-
-            return wxSize(spinSize.x + textSize.x + 0, textSize.y);
-        }
-
-        bool SpinControl::InRange(double value) const {
-            return value >= m_minValue && value <= m_maxValue;
-        }
-
-        double SpinControl::AdjustToRange(double value) {
-            if (value < m_minValue)
-                return m_minValue;
-            else if (value > m_maxValue)
-                return m_maxValue;
-            return value;
-        }
-
-        bool SpinControl::DoSetValue(double value) {
-            if (!InRange(value))
-                return false;
-
-            const wxString str = DoFormat(value);
-            str.ToDouble(&m_value);
-            m_text->SetValue(str);
-            m_text->SetInsertionPointEnd();
-            m_text->DiscardEdits();
-            return true;
-        }
-
-        wxString SpinControl::DoFormat(const double value) const {
-            wxString str(wxString::Format(m_format.c_str(), value));
-
-            if (m_minDigits < m_maxDigits) {
-                while (str.Length() > m_minDigits && str.Last() == '0')
-                    str.RemoveLast();
-                if (str.Last() == '.') {
-                    assert(m_minDigits == 0);
-                    str.RemoveLast();
-                }
-            }
-
-            return str;
-        }
-
-        bool SpinControl::DoSendEvent(const bool spin, const double value) {
-            SpinControlEvent event(SPIN_CONTROL_EVENT, GetId(), spin, value);
-            event.SetEventObject( this );
-            GetEventHandler()->ProcessEvent( event );
-            return event.IsAllowed();
-        }
-
-        bool SpinControl::SyncFromText() {
-            if (!m_text->IsModified())
-                return false;
-
-            double textValue;
-            if (m_text->GetValue().ToDouble(&textValue))
-                textValue = AdjustToRange(textValue);
-            else
-                textValue = m_value;
-            return DoSetValue(textValue);
-        }
-
-        void SpinControl::OnTextKeyDown(wxKeyEvent& event) {
-            if (IsBeingDeleted()) return;
-
-            switch (event.GetKeyCode()) {
-                case WXK_UP:
-                    Spin(+1.0, event);
-                    break;
-                case WXK_DOWN:
-                    Spin(-1.0, event);
-                    break;
-                default:
-                    event.Skip();
-                    break;
-            }
-        }
-
-        void SpinControl::OnTextEnter(wxCommandEvent& event) {
-            if (IsBeingDeleted()) return;
-
-            if (SyncFromText())
-                DoSendEvent(false, GetValue());
-        }
-
-        void SpinControl::OnTextSetFocus(wxFocusEvent& event) {
-            if (IsBeingDeleted()) return;
-            m_text->SelectAll();
-            event.Skip();
-        }
-
-        void SpinControl::OnTextKillFocus(wxFocusEvent& event) {
-            if (IsBeingDeleted()) return;
-
-            if (SyncFromText())
-                DoSendEvent(false, GetValue());
-            event.Skip();
-        }
-
-        void SpinControl::OnSpinButtonUp(wxSpinEvent& event) {
-            if (IsBeingDeleted()) return;
-
-            Spin(+1.0, wxGetMouseState());
-        }
-
-        void SpinControl::OnSpinButtonDown(wxSpinEvent& event) {
-            if (IsBeingDeleted()) return;
-
-            Spin(-1.0, wxGetMouseState());
-        }
-
-        void SpinControl::OnMouseWheel(wxMouseEvent& event) {
-            if (IsBeingDeleted()) return;
-
-            double multiplier = event.GetWheelRotation() > 0 ? 1.0 : -1.0;
-#if defined __APPLE__
-            if (event.ShiftDown())
-                multiplier *= -1.0;
-#endif
-            Spin(multiplier, event);
-        }
-
-        void SpinControl::Spin(const double multiplier, const wxKeyboardState& keyboardState) {
-            double increment = 0.0f;
-            switch (keyboardState.GetModifiers()) {
-                case wxMOD_CMD:
-                    increment = m_ctrlIncrement;
-                    break;
-                case wxMOD_SHIFT:
-                    increment = m_shiftIncrement;
-                    break;
-                default:
-                    increment = m_regularIncrement;
-                    break;
-            }
-
-            increment *= multiplier;
-            const double newValue = GetValue() + increment;
-            if (DoSendEvent(true, increment))
-                DoSetValue(newValue);
-        }
-
-        void SpinControl::OnSetFocus(wxFocusEvent& event) {
-            if (IsBeingDeleted()) return;
->>>>>>> 25625af4
 
             QDoubleSpinBox::stepBy(newsteps);
         }
